--- conflicted
+++ resolved
@@ -44,13 +44,10 @@
       this.node.tryGetContext('selfSignUpEnabled')!;
     const allowedSignUpEmailDomains: string[] | null | undefined =
       this.node.tryGetContext('allowedSignUpEmailDomains');
-<<<<<<< HEAD
     const samlAuthEnabled: boolean = this.node.tryGetContext('samlAuthEnabled')!;
     const samlCognitoDomainName: string = this.node.tryGetContext('samlCognitoDomainName')!;
     const samlCognitoFederatedIdentityProviderName: string = this.node.tryGetContext('samlCognitoFederatedIdentityProviderName')!;
-=======
     const agentEnabled = this.node.tryGetContext('agentEnabled') || false;
->>>>>>> 0756b31f
 
     if (typeof ragEnabled !== 'boolean') {
       throw new Error(errorMessageForBooleanContext('ragEnabled'));
@@ -110,13 +107,10 @@
       modelIds: api.modelIds,
       imageGenerationModelIds: api.imageGenerationModelIds,
       endpointNames: api.endpointNames,
-<<<<<<< HEAD
       samlAuthEnabled,
       samlCognitoDomainName,
-      samlCognitoFederatedIdentityProviderName
-=======
+      samlCognitoFederatedIdentityProviderName,
       agentNames: api.agentNames,
->>>>>>> 0756b31f
     });
 
     if (ragEnabled) {
@@ -184,7 +178,6 @@
       value: JSON.stringify(api.endpointNames),
     });
 
-<<<<<<< HEAD
     new CfnOutput(this, 'SamlAuthEnabled', {
       value: samlAuthEnabled.toString(),
     });
@@ -195,10 +188,10 @@
 
     new CfnOutput(this, 'SamlCognitoFederatedIdentityProviderName', {
       value: samlCognitoFederatedIdentityProviderName.toString(),
-=======
+    });
+
     new CfnOutput(this, 'AgentNames', {
       value: JSON.stringify(api.agentNames),
->>>>>>> 0756b31f
     });
 
     this.userPool = auth.userPool;
