import { Duration } from 'aws-cdk-lib';
import {
  AuthorizationType,
  CognitoUserPoolsAuthorizer,
  Cors,
  LambdaIntegration,
  RestApi,
  ResponseType,
} from 'aws-cdk-lib/aws-apigateway';
import { UserPool } from 'aws-cdk-lib/aws-cognito';
import { Runtime } from 'aws-cdk-lib/aws-lambda';
import { Construct } from 'constructs';
import { NodejsFunction } from 'aws-cdk-lib/aws-lambda-nodejs';
import { Table } from 'aws-cdk-lib/aws-dynamodb';
import { IdentityPool } from '@aws-cdk/aws-cognito-identitypool-alpha';
import { Effect, PolicyStatement } from 'aws-cdk-lib/aws-iam';
import { readFileSync } from 'fs';

export interface BackendApiProps {
  userPool: UserPool;
  idPool: IdentityPool;
  table: Table;
}

export class Api extends Construct {
  readonly api: RestApi;
  readonly predictStreamFunction: NodejsFunction;

  constructor(scope: Construct, id: string, props: BackendApiProps) {
    super(scope, id);

    const { userPool, table, idPool } = props;

    // sagemaker | bedrock | openai
    const modelType = this.node.tryGetContext('modelType') || 'bedrock';
    // region for bedrock / sagemaker
    const modelRegion = this.node.tryGetContext('modelRegion');
    // model name for bedrock / sagemaker
    const modelName = this.node.tryGetContext('modelName');
    // prompt template
    const promptTemplateFile =
      this.node.tryGetContext('promptTemplate') || 'claude.json';
    const promptTemplate = readFileSync(
      '../../prompt_templates/' + promptTemplateFile,
      'utf-8'
    );

    // Lambda
    const predictFunction = new NodejsFunction(this, 'Predict', {
      runtime: Runtime.NODEJS_18_X,
      entry: './lambda/predict.ts',
      timeout: Duration.minutes(15),
<<<<<<< HEAD
      environment: {
        MODEL_TYPE: modelType,
        MODEL_REGION: modelRegion,
        MODEL_NAME: modelName,
        PROMPT_TEMPLATE: promptTemplate,
=======
      bundling: {
        nodeModules: ['@aws-sdk/client-bedrock-runtime'],
>>>>>>> 2137817d
      },
    });

    const predictStreamFunction = new NodejsFunction(this, 'PredictStream', {
      runtime: Runtime.NODEJS_18_X,
      entry: './lambda/predictStream.ts',
      timeout: Duration.minutes(15),
<<<<<<< HEAD
      environment: {
        MODEL_TYPE: modelType,
        MODEL_REGION: modelRegion,
        MODEL_NAME: modelName,
        PROMPT_TEMPLATE: promptTemplate,
      },
      bundling: {
        externalModules: [],
=======
      bundling: {
        nodeModules: ['@aws-sdk/client-bedrock-runtime'],
>>>>>>> 2137817d
      },
    });

    predictStreamFunction.grantInvoke(idPool.authenticatedRole);

    const predictTitleFunction = new NodejsFunction(this, 'PredictTitle', {
      runtime: Runtime.NODEJS_18_X,
      entry: './lambda/predictTitle.ts',
      timeout: Duration.minutes(15),
      bundling: {
        nodeModules: ['@aws-sdk/client-bedrock-runtime'],
      },
      environment: {
        TABLE_NAME: table.tableName,
        MODEL_TYPE: modelType,
        MODEL_REGION: modelRegion,
        MODEL_NAME: modelName,
        PROMPT_TEMPLATE: promptTemplate,
      },
    });
    predictTitleFunction.role?.addToPrincipalPolicy(
      new PolicyStatement({
        effect: Effect.ALLOW,
        resources: ['*'],
        actions: ['bedrock:*', 'logs:*'],
      })
    );
    table.grantWriteData(predictTitleFunction);

    if (modelType == 'sagemaker') {
      // SageMaker Policy
      const sagemakerPolicy = new PolicyStatement({
        effect: Effect.ALLOW,
        actions: ['sagemaker:DescribeEndpoint', 'sagemaker:InvokeEndpoint'],
        resources: ['arn:aws:sagemaker:*:*:endpoint/' + modelName],
      });
      predictFunction.role?.addToPrincipalPolicy(sagemakerPolicy);
      predictStreamFunction.role?.addToPrincipalPolicy(sagemakerPolicy);
      predictTitleFunction.role?.addToPrincipalPolicy(sagemakerPolicy);
    } else {
      // Bedrock Policy
      const bedrockPolicy = new PolicyStatement({
        effect: Effect.ALLOW,
        resources: ['*'],
        actions: ['bedrock:*', 'logs:*'],
      });
      predictStreamFunction.role?.addToPrincipalPolicy(bedrockPolicy);
      predictFunction.role?.addToPrincipalPolicy(bedrockPolicy);
      predictTitleFunction.role?.addToPrincipalPolicy(bedrockPolicy);
    }

    const createChatFunction = new NodejsFunction(this, 'CreateChat', {
      runtime: Runtime.NODEJS_18_X,
      entry: './lambda/createChat.ts',
      timeout: Duration.minutes(15),
      environment: {
        TABLE_NAME: table.tableName,
      },
    });
    table.grantWriteData(createChatFunction);

    const deleteChatFunction = new NodejsFunction(this, 'DeleteChat', {
      runtime: Runtime.NODEJS_18_X,
      entry: './lambda/deleteChat.ts',
      timeout: Duration.minutes(15),
      environment: {
        TABLE_NAME: table.tableName,
      },
    });
    table.grantReadWriteData(deleteChatFunction);

    const createMessagesFunction = new NodejsFunction(this, 'CreateMessages', {
      runtime: Runtime.NODEJS_18_X,
      entry: './lambda/createMessages.ts',
      timeout: Duration.minutes(15),
      environment: {
        TABLE_NAME: table.tableName,
      },
    });
    table.grantWriteData(createMessagesFunction);

    const updateChatTitleFunction = new NodejsFunction(
      this,
      'UpdateChatTitle',
      {
        runtime: Runtime.NODEJS_18_X,
        entry: './lambda/updateTitle.ts',
        timeout: Duration.minutes(15),
        environment: {
          TABLE_NAME: table.tableName,
        },
      }
    );
    table.grantReadWriteData(updateChatTitleFunction);

    const listChatsFunction = new NodejsFunction(this, 'ListChats', {
      runtime: Runtime.NODEJS_18_X,
      entry: './lambda/listChats.ts',
      timeout: Duration.minutes(15),
      environment: {
        TABLE_NAME: table.tableName,
      },
    });
    table.grantReadData(listChatsFunction);

    const findChatbyIdFunction = new NodejsFunction(this, 'FindChatbyId', {
      runtime: Runtime.NODEJS_18_X,
      entry: './lambda/findChatById.ts',
      timeout: Duration.minutes(15),
      environment: {
        TABLE_NAME: table.tableName,
      },
    });
    table.grantReadData(findChatbyIdFunction);

    const listMessagesFunction = new NodejsFunction(this, 'ListMessages', {
      runtime: Runtime.NODEJS_18_X,
      entry: './lambda/listMessages.ts',
      timeout: Duration.minutes(15),
      environment: {
        TABLE_NAME: table.tableName,
      },
    });
    table.grantReadData(listMessagesFunction);

    const updateFeedbackFunction = new NodejsFunction(this, 'UpdateFeedback', {
      runtime: Runtime.NODEJS_18_X,
      entry: './lambda/updateFeedback.ts',
      timeout: Duration.minutes(15),
      environment: {
        TABLE_NAME: table.tableName,
      },
    });
    table.grantWriteData(updateFeedbackFunction);

    // API Gateway
    const authorizer = new CognitoUserPoolsAuthorizer(this, 'Authorizer', {
      cognitoUserPools: [userPool],
    });

    const commonAuthorizerProps = {
      authorizationType: AuthorizationType.COGNITO,
      authorizer,
    };

    const api = new RestApi(this, 'Api', {
      deployOptions: {
        stageName: 'api',
      },
      defaultCorsPreflightOptions: {
        allowOrigins: Cors.ALL_ORIGINS,
        allowMethods: Cors.ALL_METHODS,
      },
      cloudWatchRole: true,
    });

    api.addGatewayResponse('Api4XX', {
      type: ResponseType.DEFAULT_4XX,
      responseHeaders: {
        'Access-Control-Allow-Origin': "'*'",
      },
    });

    api.addGatewayResponse('Api5XX', {
      type: ResponseType.DEFAULT_5XX,
      responseHeaders: {
        'Access-Control-Allow-Origin': "'*'",
      },
    });

    const predictResource = api.root.addResource('predict');

    // POST: /predict
    predictResource.addMethod(
      'POST',
      new LambdaIntegration(predictFunction),
      commonAuthorizerProps
    );

    // POST: /predict/title
    const predictTitleResource = predictResource.addResource('title');
    predictTitleResource.addMethod(
      'POST',
      new LambdaIntegration(predictTitleFunction),
      commonAuthorizerProps
    );

    const chatsResource = api.root.addResource('chats');

    // POST: /chats
    chatsResource.addMethod(
      'POST',
      new LambdaIntegration(createChatFunction),
      commonAuthorizerProps
    );

    // GET: /chats
    chatsResource.addMethod(
      'GET',
      new LambdaIntegration(listChatsFunction),
      commonAuthorizerProps
    );

    const chatResource = chatsResource.addResource('{chatId}');

    // GET: /chats/{chatId}
    chatResource.addMethod(
      'GET',
      new LambdaIntegration(findChatbyIdFunction),
      commonAuthorizerProps
    );

    // DELETE: /chats/{chatId}
    chatResource.addMethod(
      'DELETE',
      new LambdaIntegration(deleteChatFunction),
      commonAuthorizerProps
    );

    const titleResource = chatResource.addResource('title');

    // PUT: /chats/{chatId}/title
    titleResource.addMethod(
      'PUT',
      new LambdaIntegration(updateChatTitleFunction),
      commonAuthorizerProps
    );

    const messagesResource = chatResource.addResource('messages');

    // GET: /chats/{chatId}/messages
    messagesResource.addMethod(
      'GET',
      new LambdaIntegration(listMessagesFunction),
      commonAuthorizerProps
    );

    // POST: /chats/{chatId}/messages
    messagesResource.addMethod(
      'POST',
      new LambdaIntegration(createMessagesFunction),
      commonAuthorizerProps
    );

    const feedbacksResource = chatResource.addResource('feedbacks');

    // POST: /chats/{chatId}/feedbacks
    feedbacksResource.addMethod(
      'POST',
      new LambdaIntegration(updateFeedbackFunction),
      commonAuthorizerProps
    );

    this.api = api;
    this.predictStreamFunction = predictStreamFunction;
  }
}<|MERGE_RESOLUTION|>--- conflicted
+++ resolved
@@ -34,9 +34,10 @@
     // sagemaker | bedrock | openai
     const modelType = this.node.tryGetContext('modelType') || 'bedrock';
     // region for bedrock / sagemaker
-    const modelRegion = this.node.tryGetContext('modelRegion');
+    const modelRegion = this.node.tryGetContext('modelRegion') || 'us-east-1';
     // model name for bedrock / sagemaker
-    const modelName = this.node.tryGetContext('modelName');
+    const modelName =
+      this.node.tryGetContext('modelName') || 'anthropic.claude-v2';
     // prompt template
     const promptTemplateFile =
       this.node.tryGetContext('promptTemplate') || 'claude.json';
@@ -50,16 +51,14 @@
       runtime: Runtime.NODEJS_18_X,
       entry: './lambda/predict.ts',
       timeout: Duration.minutes(15),
-<<<<<<< HEAD
       environment: {
         MODEL_TYPE: modelType,
         MODEL_REGION: modelRegion,
         MODEL_NAME: modelName,
         PROMPT_TEMPLATE: promptTemplate,
-=======
+      },
       bundling: {
         nodeModules: ['@aws-sdk/client-bedrock-runtime'],
->>>>>>> 2137817d
       },
     });
 
@@ -67,7 +66,6 @@
       runtime: Runtime.NODEJS_18_X,
       entry: './lambda/predictStream.ts',
       timeout: Duration.minutes(15),
-<<<<<<< HEAD
       environment: {
         MODEL_TYPE: modelType,
         MODEL_REGION: modelRegion,
@@ -75,11 +73,10 @@
         PROMPT_TEMPLATE: promptTemplate,
       },
       bundling: {
-        externalModules: [],
-=======
-      bundling: {
-        nodeModules: ['@aws-sdk/client-bedrock-runtime'],
->>>>>>> 2137817d
+        nodeModules: [
+          '@aws-sdk/client-bedrock-runtime',
+          '@aws-sdk/client-sagemaker-runtime',
+        ],
       },
     });
 
@@ -100,13 +97,6 @@
         PROMPT_TEMPLATE: promptTemplate,
       },
     });
-    predictTitleFunction.role?.addToPrincipalPolicy(
-      new PolicyStatement({
-        effect: Effect.ALLOW,
-        resources: ['*'],
-        actions: ['bedrock:*', 'logs:*'],
-      })
-    );
     table.grantWriteData(predictTitleFunction);
 
     if (modelType == 'sagemaker') {
