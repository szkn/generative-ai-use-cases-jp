--- conflicted
+++ resolved
@@ -1,8 +1,4 @@
-<<<<<<< HEAD
-import { Duration, CfnOutput, RemovalPolicy } from 'aws-cdk-lib';
-=======
-import { Duration } from 'aws-cdk-lib';
->>>>>>> da87c185
+import { Duration, RemovalPolicy } from 'aws-cdk-lib';
 import {
   AuthorizationType,
   CognitoUserPoolsAuthorizer,
