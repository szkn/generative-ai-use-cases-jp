--- conflicted
+++ resolved
@@ -4,9 +4,7 @@
   UnrecordedMessage,
 } from 'generative-ai-use-cases-jp';
 import { setChatTitle } from './repository';
-<<<<<<< HEAD
 import sagemakerApi from './sagemakerApi';
-import openaiApi from './openaiApi';
 import bedrockApi from './bedrockApi';
 
 const modelType = process.env.MODEL_TYPE || 'bedrock';
@@ -14,11 +12,7 @@
   {
     bedrock: bedrockApi,
     sagemaker: sagemakerApi,
-    openai: openaiApi,
   }[modelType] || bedrockApi;
-=======
-import bedrockApi from './bedrockApi';
->>>>>>> 26e5ef6d
 
 export const handler = async (
   event: APIGatewayProxyEvent
@@ -36,14 +30,8 @@
       },
     ];
 
-<<<<<<< HEAD
     const title = await api.invoke(messages);
 
-=======
-    const res = await bedrockApi.invoke(messages);
-
-    const title = res.data.completion;
->>>>>>> 26e5ef6d
     await setChatTitle(req.chat.id, req.chat.createdDate, title);
 
     return {
