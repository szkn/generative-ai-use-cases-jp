--- conflicted
+++ resolved
@@ -31,42 +31,25 @@
   context?: string;
 };
 
-<<<<<<< HEAD
-// 文章要約
-export const SummarizePrompt = {
-  systemContext:
-    'あなたは文章を要約するAIアシスタントです。最初のチャットで要約の指示を出すので、その後のチャットで要約結果の改善を行なってください。' +
-    SYSTEM_CONTEXT_POSTFIX,
-  summaryContext: (sentence: string, context?: string): string => {
-    return `以下の <要約対象の文章></要約対象の文章> の xml タグで囲われた文章を要約してください。
+export function summarizePrompt(params: SummarizeParams) {
+  return `以下の <要約対象の文章></要約対象の文章> の xml タグで囲われた文章を要約してください。
 
 <要約対象の文章>
-${sentence}
+${params.sentence}
 </要約対象の文章>
-=======
-export function summarizePrompt(params: SummarizeParams) {
-  return `以下の文章を要約してください。
-出力は、要約した文章だけにしてください。それ以外の文章は一切出力しないでください。
-
-# 要約対象の文章
-${params.sentence}
->>>>>>> 02051073
 
 ${
   !params.context
     ? ''
-<<<<<<< HEAD
     : `要約する際、以下の <要約時に考慮して欲しいこと></要約時に考慮して欲しいこと> の xml タグで囲われた内容を考慮してください。
 
-<要約時に考慮して欲しいこと>
-${context}
-</要約時に考慮して欲しいこと>
-`
-=======
-    : `# 要約時に考慮して欲しいこと
-  ${params.context}`
->>>>>>> 02051073
+    <要約時に考慮して欲しいこと>
+    ${params.context}
+  </要約時に考慮して欲しいこと>
+    `
 }
+
+要約した文章だけを出力してください。それ以外の文章は一切出力しないでください。
 出力は要約内容を <output></output> の xml タグで囲って出力してください。例外はありません。
 `;
 }
@@ -76,31 +59,15 @@
   context?: string;
 };
 
-<<<<<<< HEAD
-export const EditorialPrompt = {
-  systemContext:
-    'あなたは丁寧に細かいところまで指摘する厳しい校閲担当者です。' +
-    SYSTEM_CONTEXT_POSTFIX,
-  editorialContext: (sentence: string, context?: string): string => {
-    return `以下の <input></input> の xml タグで囲われた文章において誤字脱字は修正案を提示し、根拠やデータが不足している部分は具体的に指摘してください。
-=======
 export function editorialPrompt(params: EditorialParams) {
   return `inputの文章において誤字脱字は修正案を提示し、根拠やデータが不足している部分は具体的に指摘してください。
-${params.context ? 'その他指摘してほしいこと: ' + params.context : ''}
-出力は、必ずJSON形式で行ってください。それ以外の文言は一切出力してはいけません。例外はありません。
-出力のJSONは、output-format のJSON Array形式としてください。項目の追加と削除は絶対にしないでください。
-指摘事項がない場合は空配列を出力してください。「指摘事項はありません」「誤字脱字はありません」などの出力は一切不要です。
-<output-format>
-[{excerpt: string; replace?: string; comment?: string}]
-</output-format>
->>>>>>> 02051073
 <input>
 ${params.sentence}
 </input>
 ${
-  context
+  params.context
     ? 'ただし、修正案や指摘は以下の <その他指摘してほしいこと></その他指摘してほしいこと>の xml タグで囲われたことを考慮してください。 <その他指摘してほしいこと>' +
-      context +
+      params.context +
       '</その他指摘してほしいこと>'
     : ''
 }
@@ -118,226 +85,15 @@
   context: string;
 };
 
-<<<<<<< HEAD
-// 翻訳
-export const TranslatePrompt = {
-  systemContext:
-    'あなたは文章の意図を汲み取り適切な翻訳を行う翻訳者です。' +
-    SYSTEM_CONTEXT_POSTFIX,
-  translateContext: (
-    sentence: string,
-    language: string,
-    context?: string
-  ): string => {
-    return `<input></input>の xml タグで囲われた文章を ${language} に翻訳してください。
-=======
 export function generateTextPrompt(params: GenerateTextParams) {
-  return `inputの情報からcontextの指示に従って文章を作成してください。指示された形式の文章のみを出力してください。それ以外の文言は一切出力してはいけません。例外はありません。
+  return `<input>の情報から指示に従って文章を作成してください。指示された形式の文章のみを出力してください。それ以外の文言は一切出力してはいけません。例外はありません。
 出力は<output></output>のxmlタグで囲んでください。
->>>>>>> 02051073
 <input>
 ${params.information}
 </input>
-<<<<<<< HEAD
-${
-  !context
-    ? ''
-    : `ただし、翻訳時に<考慮して欲しいこと></考慮して欲しいこと> の xml タグで囲われた内容を考慮してください。<考慮して欲しいこと>${context}</考慮して欲しいこと>`
-}
-
-出力は翻訳結果だけを <output></output> の xml タグで囲って出力してください。
-それ以外の文章は一切出力してはいけません。例外はありません。
-`;
-  },
-};
-
-// メール生成
-export const GenerateMailPrompt = {
-  systemContext:
-    'あなたはメール文章の作成を支援する AI アシスタントです。最初のチャットでメール文章生成の指示を出すので、その後のチャットで生成結果の改善を行なってください。',
-  generationContext: (params: GenerateMailParams): string => {
-    return `以下の条件をもとに、メール文章を作成してください。
-
-メールの状況や目的は、 以下の <メールを送る目的・状況></メールを送る目的・状況> の xml タグで囲われた内容のとおりです。
-<メールを送る目的・状況>
-${params.situation}
-</メールを送る目的・状況>
-
-このメールで相手に伝えたいことは、以下の <このメールで相手に伝えたいこと></このメールで相手に伝えたいこと> の xml タグで囲われた内容の通りです。
-<このメールで相手に伝えたいこと>
-${params.message}
-</このメールで相手に伝えたいこと>
-
-このメールで相手に行なって欲しいことは、以下の <このメールで相手に行なって欲しいこと></このメールで相手に行なって欲しいこと> の xml タグで囲われた内容の通りです。
-<このメールで相手に行なって欲しいこと>
-${params.action ? params.action : '特になし'}
-</このメールで相手に行なって欲しいこと>
-
-このメールの前提条件は、以下の <前提条件></前提条件> の xml タグで囲われた内容の通りです。
-<前提条件>
-${
-  !params.recipientAttr
-    ? ''
-    : `送信先の情報は、以下の <送信先の情報></送信先の情報> の xml タグで囲われた内容の通りです。
-<送信先の情報>${params.recipientAttr}</送信先の情報>
-`
-}
-${
-  !params.recipient
-    ? ''
-    : `送信先は、以下の <送信先></送信先> の xml タグで囲われた内容の通りです。
-<送信先>${params.recipient}</送信先>
-`
-}
-${
-  !params.sender
-    ? ''
-    : `発信者は、以下の <発信者></<発信者> の xml タグで囲われた内容の通りです。
-<発信者>${params.sender}</発信者>
-`
-}
-${
-  !params.context
-    ? ''
-    : `メール生成の前提条件は、以下の <メール生成の前提条件></メール生成の前提条件> の xml タグで囲われた内容の通りです。
-<メール生成の前提条件>メール生成の前提条件${params.context}</メール生成の前提条件>
-`
-}
-${
-  !params.otherContext
-    ? ''
-    : `その他の考慮して欲しいことは、以下の <その他の考慮して欲しいこと></その他の考慮して欲しいこと> の xml タグで囲われた内容の通りです。
-<その他の考慮して欲しいこと>${params.otherContext}</その他の考慮して欲しいこと>
-`
-}
-
-メール文章のカジュアル度は、以下の <メールの文章のカジュアル度></メールの文章のカジュアル度> の xml タグで囲われた内容に合わせてください。
-<メールの文章のカジュアル度>
-「5段階中${params.casual}」のカジュアル度でメールを書いてください。
-5が友人に送るレベルのカジュアルさ、1がお客様に送るレベルのカジュアルさです。
-</メールの文章のカジュアル度>
-
-</前提条件>
-
-出力は、生成したメール文章だけを <output></output> の xml タグで囲って出力してください。
-それ以外の文章は一切出力しないでください。例外はありません。
-
-`;
-  },
-  autoFillContext: `あなたは、メール文章を元にメタ情報を抽出するAIアシスタントです。
-チャットでメール本文を送るので、あなたはメールの本文からメタ情報を抽出してください。`,
-  autoFillFormat: (isReply: boolean) =>
-    ({
-      recipientAttr:
-        'メール受信者の肩書きや所属会社などの属性を記載してください。',
-      recipient:
-        'メールの受信者を記載してください。なお、「様」や「さん」および、「課長」や「部長」などの肩書きなどは除いて出力してください。',
-      senderAttr:
-        'メール送信者の肩書きや所属会社などの属性を記載してください。',
-      sender:
-        'メールの送信者を記載してください。なお、「様」や「さん」および、「課長」や「部長」などの肩書きなどは除いて出力してください。',
-      summary:
-        'メール内容を要約してください。「〜について」という文章にしてください。',
-      situation: 'メールの送信されたシチュエーションを詳しく記載してください。',
-      message:
-        '送信者が受信者にこのメールで伝えたことを詳細に記載してください。',
-      action: isReply
-        ? 'メールの受信者が行うべきことを一言で表してください。「〜をお願いします」という文章には絶対しないでください。'
-        : '送信者が受信者に起こしてほしいアクションを記載してください。5W2Hの形式で記載してください',
-      other: '上記以外で重要なことを記載してください。',
-    }) as GenerateMailAutoFillFormat,
-
-  fillNewMailParams: (
-    metadata: GenerateMailAutoFillFormat
-  ): GenerateMailParams => ({
-    recipientAttr: metadata.recipientAttr,
-    recipient: metadata.recipient,
-    sender: metadata.sender,
-    context: metadata.summary,
-    situation: metadata.situation,
-    casual: 3,
-    message: metadata.message,
-    action: metadata.action,
-    otherContext: metadata.other,
-  }),
-  fillReplyMailParams: (
-    metadata: GenerateMailAutoFillFormat
-  ): GenerateMailParams => ({
-    // メールの送信者と受信者を逆にして設定する
-    recipient: metadata.sender,
-    recipientAttr: metadata.senderAttr,
-    sender: metadata.recipient,
-    context: metadata.summary + 'の返信メール',
-    // メールを送る状況に返信対象メールの詳細を設定
-    situation: `メールのシナリオについては、<シナリオ></シナリオ> の xml タグに囲われた内容に合わせてください。
-<シナリオ>
-あなたは以下の <発信者></発信者> の xml タグに囲われた名前で「${metadata.action}」を行う役割です。以下の <送信先></送信先> の xml タグに囲われた相手から送られてきた、以下の <要約されたメール></<要約されたメール> の xml タグに囲われた内容に返信する必要があります。
-<要約されたメール>${metadata.situation}</要約されたメール>
-あなたは、以下の <このメールで相手に伝えたいこと></このメールで相手に伝えたいこと> の xml タグに囲われた内容を相手に伝える意思があり、以下の <このメールで相手に行なって欲しいこと></このメールで相手に行なって欲しいこと> の xml タグに囲われた内容を相手にお願いしたいです。
-あなたは、これらの条件をもとに以下の <送信先></送信先> の xml タグに囲われた送信先への返信メールを書いてください。
-</シナリオ>
-
-${metadata.message}
-`,
-    casual: 3,
-    message: '',
-  }),
-};
-
-// メッセージ生成
-export const GenerateMessagePrompt = {
-  systemContext: `あなたは返信文章を生成するAIアシスタントです。
-ユーザが非常に簡素な返信文章を入力するので、それをもとに返信用の文章を生成してください。`,
-  generateMessage: (params: GenerateMessageParams): string => {
-    return `以下の条件をもとに、返信用の文章を生成してください。
-文章生成は、以下のステップで行なってください。
-
-1. まずは前提条件を理解してください。この前提条件は必ず守ってください。
-
-返信の文面の前提条件は以下の <前提条件></前提条件> の xml タグで囲われた内容です。
-<前提条件>
-返信の文面を生成する際は、以下の <メッセージ生成の前提条件></メッセージ生成の前提条件> の xml タグで囲われた内容を考慮してください。
-<メッセージ生成の前提条件>${params.context}</メッセージ生成の前提条件>
-
-返信の文面を生成する際は、以下の <現在の状況></現在の状況> の xml タグで囲われた現在の状況を考慮してください。
-${params.situation}
-
-返信の文面のカジュアル度は、以下の <返信文章のカジュアル度></返信文章のカジュアル度> の xml タグで囲われたカジュアル度で生成してください。
-<返信文章のカジュアル度>
-「5段階中${params.casual}」のカジュアル度でメッセージを書いてください。
-5が友人に送るレベルのカジュアルさ、1がお客様に送るレベルのカジュアルさです。
-</返信文章のカジュアル度>
-
-${
-  !params.otherContext
-    ? ''
-    : `また、<その他の考慮して欲しいこと></その他の考慮して欲しいこと> の xml タグで囲われた、その他の考慮して欲しいことも考慮して返信の文面を生成してください。
-<その他の考慮して欲しいこと>
-${params.otherContext}
-</その他の考慮して欲しいこと>
-`
-}
-
-</前提条件>
-
-2. 「相手からのメッセージ」を理解してください。このメッセージに対する返信文章生成を行います。「相手からのメッセージ」は <相手からのメッセージ></相手からのメッセージ> の xml タグに囲われた内容です。
-<相手からのメッセージ>
-${params.recipientMessage}
-</相手からのメッセージ>
-
-3. 「自分が伝えたいこと」をもとに返信文章の生成を行なってください。ただし、必ず「相手からのメッセージ」を考慮した文章とし、理由を含めた文章にしてください。「自分が伝えたいこと」は <自分が伝えたいこと></自分が伝えたいこと> の xml タグに囲われた内容です。
-<自分が伝えたいこと>
-${params.senderMessage}
-</自分が伝えたいこと>
-
-なお、出力は生成したメール文章だけを <output></output> の xml タグで囲って出力してください。
-それ以外の文章は一切出力しないでください。例外はありません。`;
-  },
-};
-=======
-<context>
+<作成する文章の形式>
 ${params.context}
-</context>`;
+</作成する文章の形式>`;
 }
 
 export type TranslateParams = {
@@ -347,13 +103,21 @@
 };
 
 export function translatePrompt(params: TranslateParams) {
-  return `inputの文章を${params.language}に翻訳してください。
+  return `<input></input>の xml タグで囲われた文章を ${
+    params.language
+  } に翻訳してください。
 翻訳した文章だけを出力してください。それ以外の文章は一切出力してはいけません。
-出力は\`で囲んでください。
-${!params.context ? '' : `要約時に考慮して欲しいこと: ${params.context}`}
 <input>
 ${params.sentence}
 </input>
+${
+  !params.context
+    ? ''
+    : `ただし、翻訳時に<考慮して欲しいこと></考慮して欲しいこと> の xml タグで囲われた内容を考慮してください。<考慮して欲しいこと>${params.context}</考慮して欲しいこと>`
+}
+
+出力は翻訳結果だけを <output></output> の xml タグで囲って出力してください。
+それ以外の文章は一切出力してはいけません。例外はありません。
 `;
 }
 
@@ -368,8 +132,8 @@
     return `あなたは、文書検索で利用するQueryを生成するAIアシスタントです。
 以下の手順通りにQueryを生成してください。
 
-# Query生成の手順
-* 以下の「# Query履歴」の内容を全て理解してください。履歴は古い順に並んでおり、一番下が最新のQueryです。「# Query履歴END」がQuery履歴の終了を意味します。
+<Query生成の手順>
+* 以下の<Query履歴>の内容を全て理解してください。履歴は古い順に並んでおり、一番下が最新のQueryです。
 * 「要約して」などの質問ではないQueryは全て無視してください
 * 「〜って何？」「〜とは？」「〜を説明して」というような概要を聞く質問については、「〜の概要」と読み替えてください。
 * ユーザが最も知りたいことは、最も新しいQueryの内容です。最も新しいQueryの内容を元に、30トークン以内でQueryを生成してください。
@@ -378,30 +142,32 @@
 * Queryは「〜について」「〜を教えてください」「〜について教えます」などの語尾は絶対に使わないでください
 * 出力するQueryがない場合は、「No Query」と出力してください
 * 出力は生成したQueryだけにしてください。他の文字列は一切出力してはいけません。例外はありません。
+</Query生成の手順>
 
-# Query履歴
+<Query履歴>
 ${params.retrieveQueries!.map((q) => `* ${q}`).join('\n')}
-# Query履歴END
+</Query履歴>
 `;
   } else {
     return `あなたはユーザの質問に答えるAIアシスタントです。
 以下の手順でユーザの質問に答えてください。手順以外のことは絶対にしないでください。
 
-# 回答手順
+<回答手順>
 * 「# 参考ドキュメント」に回答の参考となるドキュメントを設定しているので、それを全て理解してください。なお、この「# 参考ドキュメント」は「# 参考ドキュメントのJSON形式」のフォーマットで設定されています。
 * 「# 回答のルール」を理解してください。このルールは絶対に守ってください。ルール以外のことは一切してはいけません。例外は一切ありません。
 * チャットでユーザから質問が入力されるので、あなたは「# 参考ドキュメント」の内容をもとに「# 回答のルール」に従って回答を行なってください。
+</回答手順>
 
-# 参考ドキュメントのJSON形式
+<参考ドキュメントのJSON形式>
 {
 "DocumentId": "ドキュメントを一意に特定するIDです。",
 "DocumentTitle": "ドキュメントのタイトルです。",
 "DocumentURI": "ドキュメントが格納されているURIです。",
 "Content": "ドキュメントの内容です。こちらをもとに回答してください。",
 }[]
+</参考ドキュメントのJSON形式>
 
-
-# 参考ドキュメント
+<参考ドキュメント>
 [
 ${params
   .referenceItems!.map((item) => {
@@ -414,15 +180,16 @@
   })
   .join(',\n')}
 ]
+</参考ドキュメント>
 
-# 回答のルール
+<回答のルール>
 * 雑談や挨拶には応じないでください。「私は雑談はできません。通常のチャット機能をご利用ください。」とだけ出力してください。他の文言は一切出力しないでください。例外はありません。
 * 必ず「# 参考ドキュメント」をもとに回答してください。「# 参考ドキュメント」から読み取れないことは、絶対に回答しないでください。
 * 回答の最後に、回答の参考にした「# 参考ドキュメント」を出力してください。「---\n#### 回答の参考ドキュメント」と見出しを出力して、ハイパーリンク形式でDocumentTitleとDocumentURIを出力してください。
 * 「# 参考ドキュメント」をもとに回答できない場合は、「回答に必要な情報が見つかりませんでした。」とだけ出力してください。例外はありません。
 * 質問に具体性がなく回答できない場合は、質問の仕方をアドバイスしてください。
 * 回答文以外の文字列は一切出力しないでください。回答はJSON形式ではなく、テキストで出力してください。見出しやタイトル等も必要ありません。
+</回答のルール>
 `;
   }
-}
->>>>>>> 02051073
+}