import { useState } from 'react';
import useRagApi from './useRagApi';

const useRagFile = () => {
  const { getDocDownloadSignedUrl } = useRagApi();
  const [downloading, setDownloading] = useState(false);

  return {
    isS3Url: (url: string) => {
      return /^https:\/\/(s3.[\w\\-]+|[\w\\-]+.s3).amazonaws.com\//.test(url)
        ? true
        : false;
    },
    downloadDoc: async (url: string) => {
<<<<<<< HEAD
      // S3 データソースの設定項目である S3 field mapping の s3_document_id のチェック有無で、
      // Document_URI が異なるためそれぞれの URI に対応できるようにする
      let result =
        /^https:\/\/s3.[\w\\-]+.amazonaws.com\/(?<bucketName>.+?)\/(?<prefix>.+)$/.exec(
          url
        );
      if (!result) {
        result =
          /^https:\/\/(?<bucketName>.+?).s3.amazonaws.com\/(?<prefix>.+)$/.exec(
=======
      setDownloading(true);

      try {
        // S3 データソースの設定項目である S3 field mapping の s3_document_id のチェック有無で、
        // Document_URI が異なるためそれぞれの URI に対応できるようにする
        let result =
          /^https:\/\/s3.[\w\\-]+.amazonaws.com\/(?<bucketName>.+?)\/(?<prefix>.+)$/.exec(
>>>>>>> fa273393
            url
          );
        if (!result) {
          result =
            /^https:\/\/(?<bucketName>.+?).s3.[\w\\-]+.amazonaws.com\/(?<prefix>.+)$/.exec(
              url
            );
        }
        const groups = result?.groups as {
          bucketName: string;
          prefix: string;
        };

        const [filePrefix, anchorLink] = groups.prefix.split('#');
        const signedUrl = await getDocDownloadSignedUrl(
          groups.bucketName,
          // 日本語ファイル名の場合は URI エンコードされたファイル名が URL に設定されているため、
          // デコードしてから署名付き URL を取得する（二重で URI エンコードされるのを防止する）
          decodeURIComponent(filePrefix)
        );
        window.open(
          `${signedUrl}${anchorLink ? `#${anchorLink}` : ''}`,
          '_blank',
          'noopener,noreferrer'
        );
      } catch (e) {
        console.error(e);
      } finally {
        setDownloading(false);
      }
    },
    downloading,
  };
};

export default useRagFile;<|MERGE_RESOLUTION|>--- conflicted
+++ resolved
@@ -12,17 +12,6 @@
         : false;
     },
     downloadDoc: async (url: string) => {
-<<<<<<< HEAD
-      // S3 データソースの設定項目である S3 field mapping の s3_document_id のチェック有無で、
-      // Document_URI が異なるためそれぞれの URI に対応できるようにする
-      let result =
-        /^https:\/\/s3.[\w\\-]+.amazonaws.com\/(?<bucketName>.+?)\/(?<prefix>.+)$/.exec(
-          url
-        );
-      if (!result) {
-        result =
-          /^https:\/\/(?<bucketName>.+?).s3.amazonaws.com\/(?<prefix>.+)$/.exec(
-=======
       setDownloading(true);
 
       try {
@@ -30,7 +19,6 @@
         // Document_URI が異なるためそれぞれの URI に対応できるようにする
         let result =
           /^https:\/\/s3.[\w\\-]+.amazonaws.com\/(?<bucketName>.+?)\/(?<prefix>.+)$/.exec(
->>>>>>> fa273393
             url
           );
         if (!result) {
